--- conflicted
+++ resolved
@@ -79,7 +79,6 @@
 
     class Light extends Component<LightProps> { }
 
-<<<<<<< HEAD
     class StyleSheet extends Component {
         static create<T extends NamedStyles<T> | NamedStyles<any>>(styles: T): void;
         camera(stops: {[key: number]: string}, interpolationMode?: InterpolationMode): void;
@@ -89,8 +88,6 @@
         identity(attributeName: string): number;
     }
 
-=======
->>>>>>> 27520b7f
     class PointAnnotation extends Component<PointAnnotationProps> { }
     class Callout extends Component<CalloutProps> { }
 
@@ -171,12 +168,6 @@
     contentInset?: Array<number>;
     style?: any;
     styleURL?: string;
-<<<<<<< HEAD
-=======
-    zoomLevel?: number;
-    minZoomLevel?: number;
-    maxZoomLevel?: number;
->>>>>>> 27520b7f
     localizeLabels?: boolean;
     zoomEnabled?: boolean;
     scrollEnabled?: boolean;
